--- conflicted
+++ resolved
@@ -9,80 +9,6 @@
 import numpy as np
 from collections import deque
 from dataloader import RLHFDatasetLoader
-<<<<<<< HEAD
-
-class Actor(nn.Module):
-    def __init__(self, model_name, lora_rank, lora_alpha, lora_dropout, target_modules):
-        super(Actor, self).__init__()
-        self.model = AutoModelForCausalLM.from_pretrained(model_name, torch_dtype=torch.bfloat16, device_map="auto")
-
-        if lora_rank > 0:
-                self.model.enable_input_require_grads()
-                lora_config = LoraConfig(
-                    task_type=TaskType.CAUSAL_LM,
-                    r=lora_rank,
-                    lora_alpha=lora_alpha,
-                    target_modules=target_modules,
-                    lora_dropout=lora_dropout,
-                    bias="none",
-                )
-                self.model = get_peft_model(self.model, lora_config)
-
-    @torch.no_grad()
-    def generate(self, input_ids, attention_mask):
-        return self.model.generate(input_ids, attention_mask, do_sample=True, max_length=512, num_return_sequences=1)
-    
-    def forward(self, input_ids, attention_mask):
-        outputs = self.model(input_ids, attention_mask)
-        log_probs = torch.nn.functional.log_softmax(outputs.logits, dim=-1)
-        return log_probs
-    
-class RewardCritic(nn.Module):
-    def __init__(self, model_name):
-        super(RewardCritic, self).__init__()
-        self.model = AutoModelForCausalLM.from_pretrained(model_name, torch_dtype=torch.bfloat16, device_map="auto")
-    def forward(self, input_ids, attention_mask):
-        outputs = self.model(input_ids, attention_mask)
-        return outputs.scores
-    
-class RewardModel(nn.Module):
-    def __init__(self, model_name):
-        super(RewardModel, self).__init__()
-        self.model = AutoModelForCausalLM.from_pretrained(model_name, torch_dtype=torch.bfloat16, device_map="auto")
-    def forward(self, input_ids, attention_mask):
-        outputs = self.model(input_ids, attention_mask)
-        return outputs.scores
-    
-class CostCritic(nn.Module):
-    def __init__(self, model_name):
-        super(RewardCritic, self).__init__()
-        self.model = AutoModelForCausalLM.from_pretrained(model_name, torch_dtype=torch.bfloat16, device_map="auto")
-    def forward(self, input_ids, attention_mask):
-        outputs = self.model(input_ids, attention_mask)
-        return outputs.scores
-    
-class CostModel(nn.Module):
-    def __init__(self, model_name):
-        super(CostModel, self).__init__()
-        self.model = AutoModelForCausalLM.from_pretrained(model_name, torch_dtype=torch.bfloat16, device_map="auto")
-
-    def forward(self, input_ids, attention_mask):
-        outputs = self.model(input_ids, attention_mask)
-        return outputs.scores
-
-class ReferenceModel(nn.Module):
-    def __init__(self, model_name):
-        super(ReferenceModel, self).__init__()
-        self.model = AutoModelForCausalLM.from_pretrained(model_name, torch_dtype=torch.bfloat16, device_map="auto")
-
-    def forward(self, input_ids, attention_mask):
-        outputs = self.model(input_ids, attention_mask)
-        log_probs = torch.nn.functional.log_softmax(outputs.logits, dim=-1)
-        return log_probs
-
-class SafeRLHF:
-    def __init__(self, actor, reward_model, reward_critic_model, cost_model, cost_critic_model, ref_model, sft_dataset, prompt_dataset, gamma, beta, epsilon, alpha, lr, lambda_init, avg_cost):
-=======
 from safe_rlhf.models import AutoModelForScore
 from transformers import AutoModelForCausalLM
 
@@ -111,7 +37,6 @@
                  episode_cost_window_size,
                  threshold,
                  output_dir):
->>>>>>> d274d168
         """
         critic_loss_wt: weight for the critic loss
         gamma: discount
@@ -132,21 +57,6 @@
         self.gamma = gamma
         self.beta = beta
         self.epsilon = epsilon
-<<<<<<< HEAD
-        self.alpha = alpha
-        self.avg_cost = avg_cost
-
-        self.lambda_param = torch.tensor(lambda_init, requires_grad=True)
-        self.actor.optimizer = optim.Adam(self.actor.parameters(), lr=lr)
-        self.reward_critic_model.optimizer = optim.Adam(self.reward_critic_model.parameters(), lr=lr)
-        self.cost_critic_model.optimizer = optim.Adam(self.cost_critic_model.parameters(), lr=lr)
-
-    # Tokenize the output
-    def tokenize_output(self, output):
-        tokenizer = AutoTokenizer.from_pretrained(self.actor.model.config._name_or_path)
-        tokenized_output = tokenizer(output, return_tensors='pt')
-        return tokenized_output
-=======
         self.gae_lambda = gae_lambda
 
         self.actor.gradient_checkpointing_enable()
@@ -197,7 +107,6 @@
             batch_logp.append(lp_i)
 
         return torch.stack(batch_logp, dim=0)
->>>>>>> d274d168
 
     # Compute the KL penalty
     def kl_penalty(self, actor_logprobs, ref_logprobs):
@@ -245,47 +154,6 @@
     def critic_loss(self, values, returns):
         returns = returns.to(values.device)
         return torch.mean((values - returns) ** 2)
-<<<<<<< HEAD
-    
-    # Update the actor
-    def update_step(self, input_ids, attention_mask, avg_cost):
-        # Generate response
-        response = self.actor.generate(input_ids, attention_mask)
-        # Generate old logprobs
-        old_logprobs = self.actor.forward(input_ids, attention_mask).detach()
-        # Concatenate prompt and response
-        full_ids = torch.cat((input_ids, response), dim=1)
-        resp_mask = torch.ones_like(response)
-        full_mask = torch.cat([attention_mask, resp_mask], dim=-1)
-        # Compute logprobs
-        logprobs = self.actor.forward(full_ids, full_mask)
-        # Compute reference logits
-        ref_logprobs = self.ref_model(full_ids, full_ids)
-
-        # Compute advantage for reward and cost
-        rewards = self.reward(full_ids, full_mask, logprobs, ref_logprobs)
-        costs = self.cost(full_ids, full_mask, logprobs, ref_logprobs)
-        reward_values = self.reward_critic_model(input_ids, attention_mask)
-        cost_values = self.cost_critic_model(input_ids, attention_mask)
-        advantage_reward = self.gae(rewards, reward_values)
-        advantage_cost = self.gae(costs, cost_values)
-
-        # Compute the losses
-        ptx_loss = self.ptx_loss(input_ids, attention_mask, response)
-        safe_rl_reward_loss = self.actor_loss(logprobs, old_logprobs, advantage_reward)
-        safe_rl_cost_loss = self.actor_loss(logprobs, old_logprobs, advantage_cost)
-        safe_rl_loss = (1 / (1 + self.lambda_param)) * (safe_rl_reward_loss - self.lambda_param * safe_rl_cost_loss)
-        reward_critic_loss = self.value_loss(reward_values, rewards)
-        cost_critic_loss = self.value_loss(cost_values, costs)
-
-        total_loss = safe_rl_loss + self.gamma * ptx_loss
-
-        # Update the critics
-        self.reward_critic_model.optimizer.zero_grad()
-        reward_critic_loss.backward()
-        self.reward_critic_model.optimizer.step()
-=======
->>>>>>> d274d168
 
     # Generate a rollout and calculate the advantage
     def rollout(self, input_ids, attention_mask):
